const FLOAT_NAN: u8 = 0x00;
const FLOAT_NEG: u8 = 0x01;
const FLOAT_ZERO: u8 = 0x02;
const FLOAT_POS: u8 = 0x03;

const F64_KEY_LEN: usize = 13;
const I64_KEY_LEN: usize = 12;

/// Encode a f64 into `buf`
///
/// The encoded format for a f64 is :
///
/// **for positives:** the f64 bits ( in IEEE 754 format ) are re-interpreted as an int64 and
/// encoded using big-endian order.
///
/// **for negative** f64 : invert all the bits and encode it using bit-endian order.
///
/// A single-byte prefix tag is appended to the front of the encoding slice to ensures that
/// NaNs are always sorted first.
///
/// This approach was inspired by https://github.com/cockroachdb/cockroach/blob/master/pkg/util/encoding/float.go
///
///
/// #f64 encoding format
///
///```text
/// 0                    1                9
/// ┌───────────────────┬─────────────────┐
/// │     Float Type    │  NEG:  !key_val │
/// │  NAN/NEG/ZERO/POS |  POS:   key_val │
/// │    (big-endian)   │   (big-endian)  │
/// └───────────────────┴─────────────────┘
/// ```
///
pub fn encode_f64_ascending(val: f64, buf: &mut Vec<u8>) {
    if val.is_nan() {
        buf.push(FLOAT_NAN);
        buf.extend(&[0_u8; std::mem::size_of::<f64>()]);
        return;
    }

    if val == 0f64 {
        buf.push(FLOAT_ZERO);
        buf.extend(&[0_u8; std::mem::size_of::<f64>()]);
        return;
    }

    let f_as_u64 = val.to_bits();

    if f_as_u64 & (1 << 63) != 0 {
        let f = !f_as_u64;
        buf.push(FLOAT_NEG);
        buf.extend(f.to_be_bytes());
    } else {
        buf.push(FLOAT_POS);
        buf.extend(f_as_u64.to_be_bytes());
    }
}

/// Decode a f64 from a slice.
pub fn decode_f64_ascending(buf: &[u8]) -> f64 {
    match buf[0] {
        FLOAT_NAN => f64::NAN,
        FLOAT_NEG => {
            let u = u64::from_be_bytes(buf[1..9].try_into().expect("cannot decode f64"));
            let f = !u;
            f64::from_bits(f)
        }
        FLOAT_ZERO => 0f64,
        FLOAT_POS => {
            let u = u64::from_be_bytes(buf[1..9].try_into().expect("cannot decode f64"));
            f64::from_bits(u)
        }
        _ => panic!("invalid f64 prefix"),
    }
}

/// Encode a i64 into `buf` so that is sorts ascending.
pub fn encode_i64_ascending(val: i64, buf: &mut Vec<u8>) {
    let i = val ^ i64::MIN;
    buf.extend(i.to_be_bytes());
}

/// Decode a i64 from a slice
<<<<<<< HEAD
#[allow(dead_code)]
pub fn decode_i64_ascending(buf: &[u8]) -> i64 {
=======
fn decode_i64_ascending(buf: &[u8]) -> i64 {
>>>>>>> 25e1f2fc
    let i = i64::from_be_bytes(buf[0..8].try_into().expect("cannot decode i64"));
    i ^ i64::MIN
}

/// Encodes a f64 key so that it sort in ascending order.
///
/// The key is compound by the numeric value of the key plus a u32 representing
/// the payload offset within the payload store.
///
/// # float key encoding format
///
///```text
///
/// 0                    1                9             13
/// ┌───────────────────┬─────────────────┬──────────────┐
/// │     Float Type    │  NEG:  !key_val │              │
/// │  NAN/NEG/ZERO/POS |  POS:   key_val │ point_offset │
/// │    (big-endian)   │   (big-endian)  │              │
/// └───────────────────┴─────────────────┴──────────────┘
/// ```
///
pub fn encode_f64_key_ascending(key_val: f64, point_offset: u32) -> Vec<u8> {
    let mut buf = Vec::with_capacity(F64_KEY_LEN);
    encode_f64_ascending(key_val, &mut buf);
    buf.extend(point_offset.to_be_bytes());
    buf
}

pub fn decode_f64_key_ascending(buf: &[u8]) -> (u32, f64) {
    (
        u32::from_be_bytes(
            (&buf[F64_KEY_LEN - std::mem::size_of::<u32>()..])
                .try_into()
                .unwrap(),
        ),
        decode_f64_ascending(buf),
    )
}

/// Encodes a i64 key so that it sort in ascending order.
///
/// The key is compound by the numeric value of the key plus a u32 representing
/// the payload offset within the payload store.
///
/// # int key encoding format
///
///```text
///
/// 0                    8             12
/// ┌────────────────────┬──────────────┐
/// │ key_val ^ i64::MIN │ point_offset │
/// │    (big-endian)    │ (big-endian) │
/// └────────────────────┴──────────────┘
///```
pub fn encode_i64_key_ascending(key_val: i64, point_offset: u32) -> Vec<u8> {
    let mut buf = Vec::with_capacity(I64_KEY_LEN);
    encode_i64_ascending(key_val, &mut buf);
    buf.extend(point_offset.to_be_bytes());
    buf
}

pub fn decode_i64_key_ascending(buf: &[u8]) -> (u32, i64) {
    (
        u32::from_be_bytes(
            (&buf[I64_KEY_LEN - std::mem::size_of::<u32>()..])
                .try_into()
                .unwrap(),
        ),
        decode_i64_ascending(buf),
    )
}

#[cfg(test)]
mod tests {
    use crate::index::key_encoding::{
        decode_f64_ascending, decode_i64_ascending, encode_f64_ascending, encode_i64_ascending,
    };
    use std::cmp::Ordering;

    #[test]
    fn test_encode_f64() {
        test_f64_encoding_roundtrip(0.42342);
        test_f64_encoding_roundtrip(0f64);
        test_f64_encoding_roundtrip(f64::NAN);
        test_f64_encoding_roundtrip(-0.423423983);
    }

    #[test]
    fn test_encode_i64() {
        test_i64_encoding_roundtrip(i64::MIN);
        test_i64_encoding_roundtrip(i64::MAX);
        test_i64_encoding_roundtrip(0);
        test_i64_encoding_roundtrip(41262);
        test_i64_encoding_roundtrip(-98793);
    }

    #[test]
    fn test_f64_lex_order() {
        let mut nan_buf = Vec::new();
        let mut zero_buf = Vec::new();
        let mut pos_buf = Vec::new();
        let mut neg_buf = Vec::new();

        encode_f64_ascending(f64::NAN, &mut nan_buf);
        encode_f64_ascending(0f64, &mut zero_buf);
        encode_f64_ascending(0.2435224412, &mut pos_buf);
        encode_f64_ascending(-0.82976347, &mut neg_buf);

        assert_eq!(nan_buf.cmp(&neg_buf), Ordering::Less);
        assert_eq!(neg_buf.cmp(&zero_buf), Ordering::Less);
        assert_eq!(zero_buf.cmp(&pos_buf), Ordering::Less);
    }

    #[test]
    fn test_i64_lex_order() {
        let mut zero_buf = Vec::new();
        let mut pos_buf = Vec::new();
        let mut neg_buf = Vec::new();

        encode_i64_ascending(0, &mut zero_buf);
        encode_i64_ascending(123, &mut pos_buf);
        encode_i64_ascending(-4324, &mut neg_buf);

        assert_eq!(neg_buf.cmp(&zero_buf), Ordering::Less);
        assert_eq!(zero_buf.cmp(&pos_buf), Ordering::Less);
    }

    fn test_f64_encoding_roundtrip(val: f64) {
        let mut buf = Vec::new();
        encode_f64_ascending(val, &mut buf);
        let dec_val = decode_f64_ascending(buf.as_slice());
        if val.is_nan() {
            assert!(dec_val.is_nan());
            return;
        }
        assert_eq!(val, dec_val);
    }

    fn test_i64_encoding_roundtrip(val: i64) {
        let mut buf = Vec::new();
        encode_i64_ascending(val, &mut buf);
        let res = decode_i64_ascending(buf.as_slice());
        assert_eq!(val, res);
    }
}<|MERGE_RESOLUTION|>--- conflicted
+++ resolved
@@ -82,12 +82,7 @@
 }
 
 /// Decode a i64 from a slice
-<<<<<<< HEAD
-#[allow(dead_code)]
 pub fn decode_i64_ascending(buf: &[u8]) -> i64 {
-=======
-fn decode_i64_ascending(buf: &[u8]) -> i64 {
->>>>>>> 25e1f2fc
     let i = i64::from_be_bytes(buf[0..8].try_into().expect("cannot decode i64"));
     i ^ i64::MIN
 }
